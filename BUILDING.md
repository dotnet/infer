# Building Infer.NET from its source code

- [Building with Visual Studio 2019](#building-with-visual-studio-2019)
- [Building from the command line](#building-from-the-command-line)

To build from source, you must first clone the repository.
Next decide whether you want to use a code editor like Visual Studio (recommended) or the command line.
When building, you must select a configuration.
All of the Infer&#46;NET libraries target .NET Standard 2.0. Projects that produce executables (including test projects) mostly target .NET Framework 4.6.2, .NET Core 3.1, or both depending on build configuration:

| Configurations | Targeted Frameworks |
|:---|---:|
| Debug, Release | both .NET Framework 4.6.2 and .NET Core 3.1 |
| DebugFull, ReleaseFull | .NET Framework 4.6.2 only |
| DebugCore, ReleaseCore | .NET Core 3.1 only |


## Building with Visual Studio 2019

1. If you don't have Visual Studio 2019, you can install the free [Visual Studio 2019 Community](https://visualstudio.microsoft.com/vs/community/).
1. Start Visual Studio.
1. Select `File -> Open -> Project/Solution` and open the `Infer.sln` solution file located in your cloned repository.
1. Select a build configuration using `Build -> Configuration Manager...`.  After switching between configurations that change the targeted frameworks, Visual Studio currently requires you to close and re-open the solution file using `File -> Close Solution` and `File -> Open`.
1. Compile using `Build -> Build Solution`.
1. At this point, you can play with the [tutorials and examples](https://dotnet.github.io/infer/userguide/Infer.NET%20tutorials%20and%20examples.html), or run all tests to verify the installation.  Run the tutorials by setting the startup project to `Tutorials`.  If your configuration is `DebugFull` or `ReleaseFull`, you will get the [Examples Browser](https://dotnet.github.io/infer/userguide/The%20examples%20browser.html).  Otherwise, edit `src/Tutorials/RunMe.cs` to see different tutorials.  Run an example by setting the startup project to that example.
1. To run all tests, open the test explorer using `Test -> Windows -> Test Explorer`.
1. In the test explorer search bar, type `-Trait:"BadTest" -Trait:"OpenBug" -Trait:"CompilerOptionsTest" -Trait:"Performance" -Trait:"Platform"` to exclude long-running tests and tests that are not supposed to succeed.
1. Click `Run All`.

## Building with Visual Studio Code

1. Launch [Visual Studio Code](https://code.visualstudio.com/). 
1. Select the Extensions button on the left, then install C# and the NuGet Package Manager extensions. 
1. Select File -> Open Folder.. and select the folder containing Infer.sln. 
1. Press F5 or select Run -> Start Debugging.  When prompted, select .NET Core and then select the example that you want to run.
1. For more details, see the [README for the C# extension](https://github.com/OmniSharp/omnisharp-vscode/blob/master/debugger.md).

## Building from the command line

The core components of Infer&#46;NET run on .NET Core 3.1.  Some optional code, such as the [Examples Browser](https://dotnet.github.io/infer/userguide/The%20examples%20browser.html), use [Windows Forms](https://docs.microsoft.com/en-us/dotnet/framework/winforms/) and therefore require .NET framework or Mono. 
Some samples, such as the [Monty Hall problem](https://dotnet.github.io/infer/userguide/Monty%20Hall%20problem.html), use [WPF](https://docs.microsoft.com/en-us/visualstudio/designers/introduction-to-wpf) and therefore require Windows.

### Prerequisites

* **[.NET Core 3.1 SDK](https://www.microsoft.com/net/download/)** to build and run .NET Standard and .NET Core projects.

* (Optional) On Windows, the **[.NET framework developer pack](https://www.microsoft.com/net/download)**.  On other platforms, **[Mono](https://www.mono-project.com/download/stable/)** (version 5.0 and higher) and the **[NuGet](https://docs.microsoft.com/en-us/nuget/install-nuget-client-tools)** package manager.

### Build 

To build .NET Standard libraries and .NET Core executables, run in the root of the repository either
```bash
dotnet build -c DebugCore Infer.sln
```
to build debug assemblies, or
```bash
dotnet build -c ReleaseCore Infer.sln
```
to build release assemblies.

When not using Windows, expect build failure messages about examples that use WPF GUI. Libraries and executables that don't reference WPF should build, though.

### Run unit tests

Unit tests are written using the [XUnit](https://xunit.github.io/) framework.
The easiest way to run all tests is to execute the script `netcoretest.sh` or `monotest.sh`.
To run unit tests manually from the command line:
```bash
dotnet test Infer.sln -c <configuration> <filter>
```
See the scripts for example filters.

There are three test assemblies in the solution:

- **Microsoft.ML.Probabilistic.Tests.dll** in the folder `test/Tests`. 
- **TestPublic.dll** in the folder `test/TestPublic`.
- **Microsoft.ML.Probabilistic.Learners.Tests.dll** in the folder `test/Learners/LearnersTests`. 

<<<<<<< HEAD
Depending on the build configuration and targeted framework, the assemblies will be located in the `bin/Debug<Core|Full>/<net6.0|net461>` or `bin/Release<Core|Full>/<net6.0|net461>` subdirectories
=======
Depending on the build configuration and targeted framework, the assemblies will be located in the `bin/Debug<Core|Full>/<net5.0|net462>` or `bin/Release<Core|Full>/<net5.0|net462>` subdirectories
>>>>>>> 27b37fef
of the test project.

Runner executes tests in parallel by default. However, some test category must be run
sequentially. Such categories are:
- _Performance_
- _DistributedTest_
- _CsoftModel_
- _ModifiesGlobals_

_CompilerOptionsTest_ is a category for long running tests, so, for quick
testing you must filter these out by `Category!=CompilerOptionsTest`.
_BadTest_ is a category of tests that must fail.
_OpenBug_ is a category of tests that can fail.


## Fast matrix operations with Intel MKL
Matrix operations in Infer.NET can be significantly accelerated by building with Intel MKL support.
This requires building Infer.NET with a special option.
In Runtime project settings > Build:
1. Add ";LAPACK" to the Conditional compilation symbols.
1. Check `Allow unsafe code`.

You can also use other BLAS/LAPACK libraries compatible with MKL.  If your library is not called "mkl_rt.dll", change the `dllName` string in [Lapack.cs](https://github.com/dotnet/infer/blob/main/src/Runtime/Core/Maths/Lapack.cs).

When using this special build of Infer.NET, you must tell your code where to find the MKL dynamic libraries.
1. Download [Intel MKL](https://software.intel.com/en-us/mkl/) which includes redistributables. Typically, this is installed in  `C:\Program Files (x86)\IntelSWTools\compilers_and_libraries\windows\redist\intel64_win`. We'll reference this folder as *MKL_DIR*.
1. (Optional) Add *MKL_DIR* to the environment variable PATH.  If you do this, the remaining steps are unnecessary, but your code will only run on machines where this has been done.
1. Add the MKL dynamic libraries as items to your project that uses Infer.NET.
   1. `Project > Add Existing Item`
   2. Navigate to your MKL binaries folder *MKL_DIR*.
   3. Change the file type dropdown to "All Files".
   4. Select the libraries listed in the [MKL linkage guide](https://software.intel.com/en-us/articles/intel-math-kernel-library-intel-mkl-linkage-and-distribution-quick-reference-guide): `mkl_rt.dll`, `mkl_intel_thread.dll`, `mkl_core.dll`, `libiomp5md.dll`, etc.
   5. Click "Add" or "Add as Link"
1. For each of the added items, change the "Copy to output directory" property to "Copy if newer".  When you build your project, the MKL libraries will be included alongside the Infer.NET libraries.

## Embedding Infer.NET source code in your own project

If you plan to reference the Infer.NET source code from your own project, we recommend using a [Git submodule](https://git-scm.com/book/en/v2/Git-Tools-Submodules).  A Git submodule refers to a specific commit of Infer.NET and ensures that anyone who clones your project will get the version of Infer.NET that your code works with.  To set up this submodule, you only need to type:
```bash
git submodule add https://github.com/dotnet/infer
```<|MERGE_RESOLUTION|>--- conflicted
+++ resolved
@@ -76,11 +76,7 @@
 - **TestPublic.dll** in the folder `test/TestPublic`.
 - **Microsoft.ML.Probabilistic.Learners.Tests.dll** in the folder `test/Learners/LearnersTests`. 
 
-<<<<<<< HEAD
-Depending on the build configuration and targeted framework, the assemblies will be located in the `bin/Debug<Core|Full>/<net6.0|net461>` or `bin/Release<Core|Full>/<net6.0|net461>` subdirectories
-=======
-Depending on the build configuration and targeted framework, the assemblies will be located in the `bin/Debug<Core|Full>/<net5.0|net462>` or `bin/Release<Core|Full>/<net5.0|net462>` subdirectories
->>>>>>> 27b37fef
+Depending on the build configuration and targeted framework, the assemblies will be located in the `bin/Debug<Core|Full>/<net6.0|net462>` or `bin/Release<Core|Full>/<net6.0|net462>` subdirectories
 of the test project.
 
 Runner executes tests in parallel by default. However, some test category must be run
