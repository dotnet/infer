// Licensed to the .NET Foundation under one or more agreements.
// The .NET Foundation licenses this file to you under the MIT license.
// See the LICENSE file in the project root for more information.

namespace Microsoft.ML.Probabilistic.Distributions
{
    using System;
    using System.Diagnostics;
    using System.Runtime.Serialization;

    using Factors.Attributes;
    using Math;
    using Microsoft.ML.Probabilistic.Serialization;
    using Utilities;

    /// <summary>
    /// The distribution of a Gamma variable raised to a power.  The Weibull distribution is a special case.
    /// </summary>
    /// <remarks><para>
    /// The Gamma-power distribution is defined as the distribution of a Gamma(a,b) variable raised to the power c.  
    /// Thus it has three parameters (a,b,c) and probability density function
    /// <c>p(x) = x^(a/c-1)*exp(-b*x^(1/c))*b^a/Gamma(a)/abs(c)</c>.
    /// In this implementation, the <c>a</c> parameter is called the "Shape", the <c>b</c> parameter
    /// is called the "Rate", and the <c>c</c> parameter is called the "Power".  
    /// The power can be any real number, positive or negative.
    /// The distribution is sometimes also parameterized by (shape,scale,power) where scale = 1/rate.
    /// </para><para>
    /// Special cases:
    /// When the power is 1 it reduces to a Gamma distribution.
    /// When the shape is 1 it reduces to a Weibull distribution.
    /// When the shape equals the power and rate is 0, the distribution is uniform.
    /// When the shape is infinity, the distribution is a point mass and the density is delta(x-Point)
    /// where the Point property gives the mean.
    /// When the power is zero, the distribution is a point mass at one.
    /// When a &lt;= 0 or b &lt;= 0 the <c>b^a/Gamma(a)/abs(c)</c> term is dropped.
    /// </para></remarks>
    [Serializable]
    [DataContract]
    [Quality(QualityBand.Experimental)]
    public struct GammaPower : IDistribution<double>,
                               SettableTo<GammaPower>, SettableToProduct<GammaPower>, Diffable, SettableToUniform,
                               SettableToRatio<GammaPower>, SettableToPower<GammaPower>, SettableToWeightedSum<GammaPower>,
                               Sampleable<double>, CanGetMean<double>, CanGetVariance<double>,
                               CanGetMeanAndVarianceOut<double, double>, CanSetMeanAndVariance<double, double>,
                               CanGetLogAverageOf<GammaPower>, CanGetLogAverageOfPower<GammaPower>,
                               CanGetAverageLog<GammaPower>, CanGetLogNormalizer, CanGetMode<double>
    {
        /// <summary>
        /// Rate parameter for the distribution
        /// </summary>
        [DataMember]
        public double Rate;

        /// <summary>
        /// Shape parameter for the distribution
        /// </summary>
        [DataMember]
        public double Shape;

        /// <summary>
        /// Power parameter for the distribution
        /// </summary>
        [DataMember]
        public double Power;

        /// <summary>
        /// Get the expected value E(x)
        /// </summary>
        /// <returns>E(x)</returns>
        public double GetMean()
        {
            return GetMeanPower(1);
        }

        /// <summary>
        /// Get the variance
        /// </summary>
        /// <returns>Variance</returns>
        public double GetVariance()
        {
            GetMeanAndVariance(out double mean, out double variance);
            return variance;
        }

        /// <summary>
        /// Get the mean and variance
        /// </summary>
        /// <param name="mean">Where to put the mean</param>
        /// <param name="variance">Where to put the variance</param>
        public void GetMeanAndVariance(out double mean, out double variance)
        {
            if (Power == 0)
            {
                mean = 1;
                variance = 0;
            }
            if (IsPointMass)
            {
                mean = Point;
                variance = 0;
            }
            else if (!IsProper() && Rate != 0)
            {
                throw new ImproperDistributionException(this);
            }
            else
            {
                double logMean = GetLogMeanPower(1);
                mean = Math.Exp(logMean);
                if (Rate == 0 && Shape + 2 * Power == 0 && 2 * Power < -1) variance = 0;
                else if (Shape + 2 * Power <= 0) variance = double.PositiveInfinity;
                else
                {
                    double logMean2 = GetLogMeanPower(2);
                    if (logMean2 > double.MaxValue) variance = double.PositiveInfinity;
                    else variance = MMath.DifferenceOfExp(logMean2, 2 * logMean);
                }
            }
        }

        /// <summary>
        /// Set the mean and variance
        /// </summary>
        /// <param name="mean">Mean</param>
        /// <param name="variance">Variance</param>
        public void SetMeanAndVariance(double mean, double variance)
        {
            if (double.IsNaN(mean)) throw new ArgumentOutOfRangeException(nameof(mean), mean, "mean is NaN");
            if (double.IsNaN(variance)) throw new ArgumentOutOfRangeException(nameof(variance), variance, "variance is NaN");
            if (variance == 0)
            {
                Point = mean;
            }
            else if (Double.IsPositiveInfinity(variance))
            {
                SetToUniform();
            }
            else if (variance < 0)
            {
                throw new ArgumentException("variance < 0 (" + variance + ")");
            }
            else if (Power == 1)
            {
                // mean = a/b
                // variance = a/b^2
                Rate = mean / variance;
                Shape = mean * Rate;
            }
            else if (Power == -1)
            {
                // mean = b/(a-1)
                // variance = b^2/(a-1)^2/(a-2)
                double mean2 = mean * mean;
                double r = double.IsPositiveInfinity(mean2) ? 1.0 : mean2 / variance;
                Shape = r + 2;
                Rate = mean * (Shape - 1);
                if (double.IsNaN(Shape)) throw new Exception();
            }
            else if (Power == 2)
            {
                // mean = a*(a+1)/b^2
                // variance = a*(a+1)*(4*a+6)/b^4
                double mean2 = mean * mean;
                double r = double.IsPositiveInfinity(mean2) ? 1.0 : mean2 / variance;
                double b = 2 * r - 0.5;
                Shape = Math.Sqrt(b * b + 6 * r) + b;
                Rate = Math.Sqrt(Shape * (Shape + 1) / mean);
            }
            else
            {
                throw new NotImplementedException("Not implemented for power " + Power);
            }
            CheckForPointMass();
        }

        /// <summary>
        /// Creates a new Gamma distribution from mean and variance
        /// </summary>
        /// <param name="mean">Mean</param>
        /// <param name="variance">Variance</param>
        /// <param name="power"></param>
        /// <returns>A new Gamma instance</returns>
        public static GammaPower FromMeanAndVariance(double mean, double variance, double power)
        {
            GammaPower g = new GammaPower();
            g.Power = power;
            g.SetMeanAndVariance(mean, variance);
            return g;
        }

        /// <summary>
        /// Sets the shape and rate (rate = 1/scale) parameters of the distribution.
        /// </summary>
        /// <param name="shape"></param>
        /// <param name="rate">rate = 1/scale</param>
        /// <param name="power"></param>
        public void SetShapeAndRate(double shape, double rate, double power)
        {
            this.Power = power;
            this.Shape = shape;
            this.Rate = rate;
            CheckForPointMass();
        }

        private void CheckForPointMass()
        {
            if (!IsPointMass && Rate > double.MaxValue)
            {
                Point = Math.Pow(0, Power);
            }
        }

        /// <summary>
        /// Constructs a Gamma distribution with the given shape and rate parameters.
        /// </summary>
        /// <param name="shape">shape</param>
        /// <param name="rate">rate = 1/scale</param>
        /// <param name="power"></param>
        /// <returns>A new Gamma distribution.</returns>
        [Construction("Shape", "Rate", "Power")]
        public static GammaPower FromShapeAndRate(double shape, double rate, double power)
        {
            GammaPower result = new GammaPower();
            result.SetShapeAndRate(shape, rate, power);
            return result;
        }

        /// <summary>
        /// Sets the shape and scale for this instance
        /// </summary>
        /// <param name="shape">Shape</param>
        /// <param name="scale">Scale</param>
        /// <param name="power"></param>
        public void SetShapeAndScale(double shape, double scale, double power)
        {
            this.Power = power;
            this.Shape = shape;
            this.Rate = 1.0 / scale;
            CheckForPointMass();
        }

        /// <summary>
        /// Constructs a GammaPower distribution with the given shape and scale parameters.
        /// </summary>
        /// <param name="shape">shape</param>
        /// <param name="scale">scale</param>
        /// <param name="power"></param>
        /// <returns>A new Gamma distribution.</returns>
        public static GammaPower FromShapeAndScale(double shape, double scale, double power)
        {
            GammaPower result = new GammaPower();
            result.SetShapeAndScale(shape, scale, power);
            return result;
        }

        /// <summary>
        /// Constructs a GammaPower distribution with the given mean and mean logarithm.
        /// </summary>
        /// <param name="mean">Desired expected value.</param>
        /// <param name="meanLog">Desired expected logarithm.</param>
        /// <param name="power">Desired power.</param>
        /// <returns>A new GammaPower distribution.</returns>
        /// <remarks>This function is equivalent to maximum-likelihood estimation of a Gamma distribution
        /// from data given by sufficient statistics.
        /// This function is significantly slower than the other constructors since it
        /// involves nonlinear optimization. The algorithm is a generalized Newton iteration, 
        /// described in "Estimating a Gamma distribution" by T. Minka, 2002.
        /// </remarks>
        public static GammaPower FromMeanAndMeanLog(double mean, double meanLog, double power)
        {
            // Constraints:
            // mean = Gamma(Shape + power)/Gamma(Shape)/Rate^power
            // meanLog = power*(digamma(Shape) - log(Rate))
            // digamma(Shape) =approx log(Shape - 0.5)
            double logMeanOverPower = Math.Log(mean) / power;
            double meanLogOverPower = meanLog / power;
            double shape = 1;
            double logRate = 0;
            for (int iter = 0; iter < 1000; iter++)
            {
                double oldLogRate = logRate;
                double oldShape = shape;
                logRate = MMath.RisingFactorialLnOverN(shape, power) - logMeanOverPower;
                shape = Math.Exp(meanLogOverPower + logRate) + 0.5;
                //Console.WriteLine($"shape = {shape:g17}, logRate = {logRate:g17}");
                if (MMath.AreEqual(oldLogRate, logRate) && MMath.AreEqual(oldShape, shape)) break;
                if (double.IsNaN(shape)) throw new Exception("Failed to converge");
            }
            return FromShapeAndRate(shape, Math.Exp(logRate), power);
        }

        /// <summary>
        /// Constructs a GammaPower distribution from a Gamma distribution.
        /// </summary>
        /// <param name="gamma"></param>
        /// <param name="power"></param>
        /// <returns></returns>
        public static GammaPower FromGamma(Gamma gamma, double power)
        {
            return FromShapeAndRate(gamma.Shape, gamma.Rate, power);
        }

        /// <summary>
        /// Computes E[log(x)]
        /// </summary>
        /// <returns></returns>
        public double GetMeanLog()
        {
            if (Power == 0.0) return 0.0;
            else if (IsPointMass) return Math.Log(Point);
            else if (!IsProper()) throw new ImproperDistributionException(this);
            else return Power * (MMath.Digamma(Shape) - Math.Log(Rate));
        }

        /// <summary>
        /// Computes E[x^power]
        /// </summary>
        /// <returns></returns>
        public double GetMeanPower(double power)
        {
            return Math.Exp(GetLogMeanPower(power));
        }

        /// <summary>
        /// Computes log(E[x^power])
        /// </summary>
        /// <returns></returns>
        public double GetLogMeanPower(double power)
        {
            if (power == 0.0 || Power == 0.0) return 0.0;
            else if (IsPointMass) return power * Math.Log(Point);
            //else if (Rate == 0.0) return (Power * power > 0) ? Double.PositiveInfinity : 0.0;
            else if (Shape <= 0 || Rate < 0) throw new ImproperDistributionException(this);
            else
            {
                double power2 = Power * power;
                if (Shape + power2 <= 0)
                {
                    if (Shape + power2 == 0 && Rate == 0)
                    {
                        // Near zero, GammaLn(x) = -log(x)-log(x+1) so if rate=0 we get -(power2+1)*log(0)
                        // Example: GammaPower.FromShapeAndRate(1,0,-1).GetMeanPower(1) is undefined
                        if (power2 == -1) throw new ImproperDistributionException(this);
                        // Example: GammaPower.FromShapeAndRate(0,0,-1).GetMeanPower(1) = 0
                        else if (power2 < -1) return double.NegativeInfinity;
                    }
                    //throw new ArgumentException($"Cannot compute E[x^{power}] since shape ({Shape}) <= {-power2}");
                    return Double.PositiveInfinity;
                }
                else if (power2 > double.MaxValue) return double.PositiveInfinity;
                else
                {
                    return power2 * (MMath.RisingFactorialLnOverN(Shape, power2) - Math.Log(Rate));
                }
            }
        }

        /// <summary>
        /// Returns x where GetLogProb(x) is highest.
        /// </summary>
        /// <returns></returns>
        public double GetMode()
        {
            if (Power == 0.0) return 1.0;
            else if (IsPointMass) return Point;
            else if (Shape <= Power && Rate == 0) throw new ImproperDistributionException(this);
            else return GetMode(Shape, Rate, Power);
        }

        /// <summary>
        /// Returns x where GetLogProb(x, shape, rate, power) is highest.
        /// </summary>
        /// <param name="shape">Shape parameter</param>
        /// <param name="rate">Rate parameter</param>
        /// <param name="power">Power parameter</param>
        /// <returns></returns>
        public static double GetMode(double shape, double rate, double power)
        {
            // Compute Math.Pow((shape - power)/rate, power) without overflow.
            double shapeMinusPower = Math.Max(0, shape - power);
            bool alwaysUseExp = true;
            if (alwaysUseExp)
            {
                double logMode = Math.Log(shapeMinusPower) - Math.Log(rate);
                return Math.Exp(logMode * power);
            }
            else
            {
                // This approach is more accurate but harder to invert
                double x = shapeMinusPower / rate;
                // The ratio can overflow if rate < 1 and shapeMinusPower > 1e-30
                // The ratio can underflow if rate > 1 and shapeMinusPower < 1
                if ((power >= -1 || power < 1) && (x == 0 || double.IsPositiveInfinity(x)))
                {
                    // x may have overflowed or underflowed.
                    // log(shapeMinusPower) - log(rate) can never overflow or underflow.
                    double logMode = Math.Log(shapeMinusPower) - Math.Log(rate);
                    return Math.Exp(logMode * power);
                }
                else
                {
                    return Math.Pow(x, power);
                }
            }
        }

        /// <summary>
        /// Compute the probability that a sample from this distribution is less than x.
        /// </summary>
        /// <param name="x">Any real number.</param>
        /// <returns>The cumulative gamma distribution at <paramref name="x"/></returns>
        public double GetProbLessThan(double x)
        {
            if (Power == 0) return (x > 1) ? 1.0 : 0.0;
            double probLessThan = Gamma.FromShapeAndRate(Shape, Rate).GetProbLessThan(Math.Pow(x, 1 / Power));
            if (Power > 0)
            {
                // If power > 0, Pr(gamma^power <= value) = Pr(gamma <= value^(1/power))
                return probLessThan;
            }
            else
            {
                // If power < 0, Pr(gamma^power <= value) = Pr(gamma >= value^(1/power))
                return 1 - probLessThan;
            }
        }

        /// <summary>
        /// Returns the value x such that GetProbLessThan(x) == probability.
        /// </summary>
        /// <param name="probability">A real number in [0,1].</param>
        /// <returns></returns>
        public double GetQuantile(double probability)
        {
            if (Power < 0)
            {
                probability = 1 - probability;
            }
            double quantile = Gamma.FromShapeAndRate(Shape, Rate).GetQuantile(probability);
            return Math.Pow(quantile, Power);
        }

        /// <summary>
        /// Asks whether the instance is a point mass
        /// </summary>
        [IgnoreDataMember, System.Xml.Serialization.XmlIgnore]
        public bool IsPointMass
        {
            get { return (Shape == Double.PositiveInfinity); }
        }

        /// <summary>
        /// Sets/gets the instance as a point mass
        /// </summary>
        [IgnoreDataMember, System.Xml.Serialization.XmlIgnore]
        public double Point
        {
            get
            {
                // The accessor must succeed, even if the distribution is not a point mass.
                return Rate;
            }
            set
            {
                // Change this instance to a point mass.
                Shape = Double.PositiveInfinity;
                Rate = value;
            }
        }

        /// <summary>
        /// Set shape and rate to be a uniform distribution, without changing the power.
        /// </summary>
        public void SetToUniform()
        {
            Shape = Power;
            Rate = 0;
        }

        /// <summary>
        /// Asks whether this instance is uniform
        /// </summary>
        /// <returns>True if uniform, false otherwise</returns>
        public bool IsUniform()
        {
            return !IsPointMass && (Shape == Power) && (Rate == 0);
        }

        /// <summary>
        /// Logarithm of the density function.
        /// </summary>
        /// <param name="x">Where to evaluate the density</param>
        /// <param name="shape">Shape parameter</param>
        /// <param name="rate">Rate parameter</param>
        /// <param name="power">Power parameter</param>
        /// <returns>log(GammaPower(x;shape,rate,power))</returns>
        /// <remarks>
        /// The distribution is <c>p(x) = x^(a/c-1)*exp(-b*x^(1/c))*b^a/Gamma(a)/abs(c)</c>.
        /// When a &lt;= 0 or b &lt;= 0 or c = 0 the <c>b^a/Gamma(a)/abs(c)</c> term is dropped.
        /// Thus if shape = 1 and rate = 0 the density is 1.
        /// </remarks>
        public static double GetLogProb(double x, double shape, double rate, double power)
        {
            if (x < 0) return double.NegativeInfinity;
            if (power == 0.0) return (x == 1.0) ? 0.0 : Double.NegativeInfinity;
            if (double.IsPositiveInfinity(x)) // Avoid subtracting infinities below
            {
                if (power > 0)
                {
                    if (rate > 0) return -x;
                    else if (rate < 0) return x;
                    // Fall through when rate == 0
                }
                else // This case avoids inf/inf below
                {
                    if (shape > power) return -x;
                    else if (shape < power) return x;
                    // Fall through when shape == power
                }
            }
            double logRate = Math.Log(rate);
            double logx = Math.Log(x);
            double logShapeMinusPower = Math.Log(Math.Max(0, shape - power));
            double logMode = Math.Log(GetMode(shape, rate, power));  // power * (logShapeMinusPower - logRate);
            if (!double.IsNegativeInfinity(logMode))
            {
                // We compute the density in a way that ensures the maximum is at the mode returned by GetMode.
                // mode = ((shape - power)/rate)^power
                // The part of the log-density that depends on x is:
                //   (shape/power-1)*log(x) - rate*x^(1/power)
                // = (shape/power-1)*(log(x) - power/(shape-power)*rate*x^(1/power))
                // = (shape/power-1)*(log(x) - power*(x/mode)^(1/power))
                // = (shape/power-1)*(log(x/mode) - power*(x/mode)^(1/power) + log(mode))
                // = (shape/power-1)*(log(x/mode) - power*(x/mode)^(1/power)) + (shape-power)*log((shape-power)/rate)
                // = (shape-power)*(log(x/mode)/power - exp(log(x/mode)/power)) + (shape-power)*log((shape-power)/rate)
                // = (shape-power)*(log(x/mode)/power + 1 - exp(log(x/mode)/power)) + (shape-power)*(log((shape-power)/rate) - 1)
                // = -(shape-power)*(ExpMinus1RatioMinus1RatioMinusHalf(log(x/mode)/power) + 0.5)*(log(x/mode)/power)^2) + (shape-power)*(log((shape-power)/rate) - 1)
                double xOverModeLn = logx - logMode;
                double xOverModeLnOverPower = xOverModeLn / power;
                if (Math.Abs(xOverModeLnOverPower) < 10)
                {
                    double result;
                    if (double.IsNegativeInfinity(xOverModeLnOverPower)) result = (shape / power - 1) * logx;
                    else if (double.IsPositiveInfinity(xOverModeLnOverPower) || double.IsPositiveInfinity(MMath.ExpMinus1RatioMinus1RatioMinusHalf(xOverModeLnOverPower))) return (power - shape) * double.PositiveInfinity;
                    else result = -(shape - power) * (MMath.ExpMinus1RatioMinus1RatioMinusHalf(xOverModeLnOverPower) + 0.5) * xOverModeLnOverPower * xOverModeLnOverPower;
                    if (IsProper(shape, rate, power))
                    {
                        // Remaining terms are: 
                        // shape * Math.Log(rate) - MMath.GammaLn(shape) - Math.Log(Math.Abs(power)) + (shape - power) * (Math.Log((shape - power) / rate) - 1)
                        if (shape > 1e10)
                        {
                            //result += power * (1 + Math.Log(rate)) - Math.Log(Math.Abs(power));
                            // In double precision, we can assume GammaLn(x) = (x-0.5)*log(x) - x for x > 1e10
                            //result += (shape - power) * Math.Log(1 - power / shape) + (0.5 - power) * Math.Log(shape);
                            result += shape * Math.Log(1 - power / shape) + power * (1 + logRate - logShapeMinusPower) + 0.5 * Math.Log(shape) - Math.Log(Math.Abs(power));
                        }
                        else
                        {
                            //result += (shape - power) * Math.Log(shape - power) - shape - MMath.GammaLn(shape);
                            result += (shape - power) * (logShapeMinusPower - logRate - 1);
                            result += shape * logRate - MMath.GammaLn(shape) - Math.Log(Math.Abs(power));
                        }
                    }
                    else
                    {
                        result += (shape - power) * (logShapeMinusPower - logRate - 1);
                    }
                    return result;
                }
                // Fall through
            }

            {
                double result = 0;
                double logxOverPower = logx / power;
                if (logx == 0) // avoid inf * 0
                {
                    result -= rate;
                }
<<<<<<< HEAD
                else if (logxOverPower <= MMath.SqrtUlp1)
=======
                else if (Math.Abs(logxOverPower) < MMath.SqrtUlp1)
>>>>>>> e167ce18
                {
                    // The part of the log-density that depends on x is:
                    //   (shape/power-1)*log(x) - rate*x^(1/power)
                    // = (shape/power-1)*log(x) - rate*exp(log(x)/power))
                    //   (when abs(log(x)/power)^2 < ulp(1), exp(log(x)/power) can be approximated by 1 + log(x)/power, because
                    //    the third term of this power series 0.5*log(x)^2/power^2 (as well as all other terms) is less than
                    //    half-ulp of the first)
                    // = (shape/power-1)*log(x) - rate*(1 + log(x)/power)
                    // = ((shape - rate)/power - 1)*log(x) - rate
                    result += ((shape - rate) / power - 1) * logx - rate;
                }
                else
                {
                    if (shape != power && x != 1) result += (shape / power - 1) * logx;
                    if (rate != 0)
                    {
                        double xInvPowerRate = -Math.Exp(logxOverPower + logRate);
                        if (double.IsInfinity(xInvPowerRate) && x != 0 && !double.IsPositiveInfinity(x))
                        {
                            // recompute another way to avoid overflow
                            double logRatePower = logRate * power;
                            if (!double.IsInfinity(logRatePower))
                                xInvPowerRate = -Math.Exp((logx + logRatePower) / power);
                        }
                        if (double.IsInfinity(xInvPowerRate)) return xInvPowerRate;
                        result += xInvPowerRate;
                    }
                }
                if (IsProper(shape, rate, power))
                {
                    double minusLogNormalizer;
                    if (shape > 1e10)
                    {
                        double logShape = Math.Log(shape);
                        // In double precision, we can assume GammaLn(x) = (x-0.5)*log(x) - x for x > 1e10
                        minusLogNormalizer = shape * (logRate - logShape + 1) + 0.5 * logShape - Math.Log(Math.Abs(power));
                        if (double.IsNegativeInfinity(minusLogNormalizer) && double.IsPositiveInfinity(result))
                        {
                            // Recompute a different way to avoid subtracting infinities
                            result = -logx - rate * Math.Exp(logxOverPower) + shape * (logx / power + logRate - logShape + 1) + 0.5 * logShape - Math.Log(Math.Abs(power));
                        }
                        else result += minusLogNormalizer;
                    }
                    else
                    {
                        result += shape * logRate - MMath.GammaLn(shape) - Math.Log(Math.Abs(power));
                    }
                }
                return result;
            }
        }

        /// <summary>
        /// Logarithm of the density function.
        /// </summary>
        /// <param name="x">Where to evaluate the density</param>
        /// <returns>log(Gamma(x;shape,rate,power))</returns>
        public double GetLogProb(double x)
        {
            if (Power == 0)
            {
                return (x == 1) ? 0.0 : double.NegativeInfinity;
            }
            else if (IsPointMass)
            {
                return (x == Point) ? 0.0 : Double.NegativeInfinity;
            }
            else if (IsUniform())
            {
                return 0;
            }
            else
            {
                return GetLogProb(x, Shape, Rate, Power);
            }
        }

        /// <summary>
        /// Gets log normalizer
        /// </summary>
        /// <returns></returns>
        public double GetLogNormalizer()
        {
            if (IsProper())
            {
                return MMath.GammaLn(Shape) - Shape * Math.Log(Rate) + Math.Log(Math.Abs(Power));
            }
            else
            {
                return 0.0;
            }
        }

        /// <summary>
        /// The expected logarithm of that distribution under this distribution.
        /// </summary>
        /// <param name="that">The distribution to take the logarithm of.</param>
        /// <returns><c>sum_x this.Evaluate(x)*Math.Log(that.Evaluate(x))</c></returns>
        /// <remarks>This is also known as the cross entropy.</remarks>
        public double GetAverageLog(GammaPower that)
        {
            if (that.IsPointMass)
            {
                if (this.IsPointMass && this.Point.Equals(that.Point)) return 0.0;
                else return Double.NegativeInfinity;
            }
            else if (!IsProper())
            {
                throw new ImproperDistributionException(this);
            }
            else
            {
                // that is not a point mass.
                double invPower = 1.0 / that.Power;
                double result = (that.Shape * invPower - 1) * GetMeanLog() - GetMeanPower(invPower) * that.Rate;
                result -= that.GetLogNormalizer();
                return result;
            }
        }

        /// <summary>
        /// Asks whether this GammaPower instance is proper or not. A GammaPower distribution
        /// is proper only if Shape > 0 and 0 &lt; Rate &lt; infinity and Power is not infinite.
        /// </summary>
        /// <returns>True if proper, false otherwise</returns>
        public bool IsProper()
        {
            return (Shape > 0) && (Rate > 0) && !double.IsPositiveInfinity(Rate) && !double.IsInfinity(Power);
        }

        /// <summary>
        /// Asks whether a GammaPower distribution is proper or not. A GammaPower distribution
        /// is proper only if Shape > 0 and 0 &lt; Rate &lt; infinity and Power is not infinite.
        /// </summary>
        /// <param name="shape">shape parameter</param>
        /// <param name="rate">rate parameter</param>
        /// <param name="power">power parameter</param>
        /// <returns>True if proper, false otherwise</returns>
        public static bool IsProper(double shape, double rate, double power)
        {
            return (shape > 0) && (rate > 0) && !double.IsPositiveInfinity(rate) && !double.IsInfinity(power);
        }

        /// <summary>
        /// The log of the integral of the product of this Gamma and that Gamma
        /// </summary>
        /// <param name="that">That Gamma</param>
        /// <returns>The log inner product</returns>
        public double GetLogAverageOf(GammaPower that)
        {
            if (IsPointMass)
            {
                return that.GetLogProb(Point);
            }
            else if (that.IsPointMass)
            {
                return GetLogProb(that.Point);
            }
            else
            {
                GammaPower product = this * that;
                //if (!product.IsProper()) throw new ArgumentException("The product is improper");
                return product.GetLogNormalizer() - this.GetLogNormalizer() - that.GetLogNormalizer();
            }
        }

        /// <summary>
        /// Get the integral of this distribution times another distribution raised to a power.
        /// </summary>
        /// <param name="that"></param>
        /// <param name="power"></param>
        /// <returns></returns>
        public double GetLogAverageOfPower(GammaPower that, double power)
        {
            if (IsPointMass)
            {
                return power * that.GetLogProb(Point);
            }
            else if (that.IsPointMass)
            {
                if (power < 0) throw new DivideByZeroException("The exponent is negative and the distribution is a point mass");
                return this.GetLogProb(that.Point);
            }
            else
            {
                var product = this * (that ^ power);
                return product.GetLogNormalizer() - this.GetLogNormalizer() - power * that.GetLogNormalizer();
            }
        }

        /// <summary>
        /// Draw a sample from the distribution
        /// </summary>
        /// <returns>The sample value</returns>
        [Stochastic]
        public double Sample()
        {
            if (IsPointMass)
            {
                return Point;
            }
            else
            {
                return Math.Pow(Rand.Gamma(Shape) / Rate, Power);
            }
        }

        /// <summary>
        /// Samples from this Gamma distribution
        /// </summary>
        /// <param name="result">Ignored</param>
        /// <returns>The sample value</returns>
        [Stochastic]
        public double Sample(double result)
        {
            return Sample();
        }

        /// <summary>
        /// Samples from a Gamma distribution with given shape and scale
        /// </summary>
        /// <param name="shape">shape parameter</param>
        /// <param name="scale">scale parameter</param>
        /// <param name="power"></param>
        /// <returns>The sample value</returns>
        [Stochastic]
        public static double Sample(double shape, double scale, double power)
        {
            return Math.Pow(Rand.Gamma(shape) * scale, power);
        }

        /// <summary>
        /// Samples from a Gamma distribution with given mean and variance
        /// </summary>
        /// <param name="mean">mean parameter</param>
        /// <param name="variance">variance parameter</param>
        /// <param name="power"></param>
        /// <returns>The sample value</returns>
        [Stochastic]
        [ParameterNames("sample", "mean", "variance", "power")]
        public static double SampleFromMeanAndVariance(double mean, double variance, double power)
        {
            return FromMeanAndVariance(mean, variance, power).Sample();
        }

        /// <summary>
        /// Set this distribution to have the same parameter values as that
        /// </summary>
        /// <param name="that">the source parameters</param>
        public void SetTo(GammaPower that)
        {
            Rate = that.Rate;
            Shape = that.Shape;
            Power = that.Power;
        }

        /// <summary>
        /// Set the parameters so that the density function equals the product of two given GammaPower density functions
        /// </summary>
        /// <param name="a">The first distribution</param>
        /// <param name="b">The second distribution.  Must have the same power parameter as <paramref name="a"/></param>
        /// <remarks>
        /// The result may not be proper. No error is thrown in this case.
        /// </remarks>
        public void SetToProduct(GammaPower a, GammaPower b)
        {
            Power = a.Power;
            if (a.IsPointMass)
            {
                if (b.IsPointMass && !a.Point.Equals(b.Point))
                {
                    throw new AllZeroException();
                }
                Point = a.Point;
                return;
            }
            else if (b.IsPointMass)
            {
                Point = b.Point;
                return;
            }
            else if (a.Power != b.Power)
            {
                throw new ArgumentException("a.Power (" + a.Power + ") != b.Power (" + b.Power + ")");
            }
            else
            {
                Shape = a.Shape + b.Shape - a.Power;
                Rate = a.Rate + b.Rate;
                CheckForPointMass();
            }
        }

        /// <summary>
        /// Creates a new GammaPower distribution whose density function equals the product of two other GammaPower density functions
        /// </summary>
        /// <param name="a">The first distribution</param>
        /// <param name="b">The second distribution.  Must have the same power parameter as <paramref name="a"/></param>
        /// <returns>Result.  May not be proper.</returns>
        public static GammaPower operator *(GammaPower a, GammaPower b)
        {
            GammaPower result = new GammaPower();
            result.SetToProduct(a, b);
            return result;
        }

        /// <summary>
        /// Sets the parameters so that the density function equals the ratio of two given GammaPower density functions
        /// </summary>
        /// <param name="numerator">The numerator distribution. Can be the same object as this.</param>
        /// <param name="denominator">The denominator distribution.  Must have the same power parameter as <paramref name="numerator"/></param>
        /// <param name="forceProper">If true, the result has shape >= power and rate >= 0</param>
        public void SetToRatio(GammaPower numerator, GammaPower denominator, bool forceProper = false)
        {
            Power = numerator.Power;
            if (numerator.IsPointMass)
            {
                if (denominator.IsPointMass)
                {
                    if (numerator.Point.Equals(denominator.Point))
                    {
                        SetToUniform();
                    }
                    else
                    {
                        throw new DivideByZeroException();
                    }
                }
                else
                {
                    Point = numerator.Point;
                }
            }
            else if (denominator.IsPointMass)
            {
                throw new DivideByZeroException();
            }
            else if (numerator.Power != denominator.Power)
            {
                throw new ArgumentException("numerator.Power (" + numerator.Power + ") != denominator.Power (" + denominator.Power + ")");
            }
            else if (forceProper && (numerator.Shape < denominator.Shape || numerator.Rate < denominator.Rate))
            {
                // constraints: shape >= power, rate >= 0, ((shape-power)+denominator.shape)/(rate + denominator.rate) = numerator.shape/numerator.rate
                double m = numerator.Shape / numerator.Rate;
                double shape = m * denominator.Rate - denominator.Shape + Power;
                if (shape < Power)
                {
                    Rate = denominator.Shape / m - denominator.Rate;
                    Shape = Power;
                }
                else
                {
                    Shape = shape;
                    Rate = 0;
                }
            }
            else
            {
                Shape = numerator.Shape - denominator.Shape + Power;
                Rate = numerator.Rate - denominator.Rate;
            }
            CheckForPointMass();
        }

        /// <summary>
        /// Creates a new GammaPower distribution whose density function equals the ratio of two other GammaPower density functions
        /// </summary>
        /// <param name="numerator">The numerator distribution</param>
        /// <param name="denominator">The denominator distribution.  Must have the same power parameter as <paramref name="numerator"/></param>
        /// <returns>Result. May not be proper.</returns>
        public static GammaPower operator /(GammaPower numerator, GammaPower denominator)
        {
            GammaPower result = new GammaPower();
            result.SetToRatio(numerator, denominator);
            return result;
        }

        /// <summary>
        /// Creates a new GammaPower distribution corresponding to dividing every sample by a positive constant.
        /// </summary>
        /// <param name="numerator">The numerator distribution</param>
        /// <param name="denominator">The denominator constant.</param>
        /// <returns>Result. May not be proper.</returns>
        public static GammaPower operator /(GammaPower numerator, double denominator)
        {
            if (denominator <= 0) throw new ArgumentOutOfRangeException(nameof(denominator), denominator, "<= 0");
            return GammaPower.FromShapeAndRate(numerator.Shape, numerator.Rate / denominator, numerator.Power);
        }

        /// <summary>
        /// Sets the parameters to represent the power of a source distribution to some exponent.
        /// </summary>
        /// <param name="dist">The source distribution</param>
        /// <param name="exponent">The exponent</param>
        public void SetToPower(GammaPower dist, double exponent)
        {
            Power = dist.Power;
            if (dist.IsPointMass)
            {
                if (exponent == 0)
                {
                    SetToUniform();
                }
                else if (exponent < 0)
                {
                    throw new DivideByZeroException("The exponent is negative and the distribution is a point mass");
                }
                else
                {
                    Point = dist.Point;
                }
            }
            else
            {
                Shape = (dist.Shape - dist.Power) * exponent + dist.Power;
                Rate = dist.Rate * exponent;
                CheckForPointMass();
            }
        }

        /// <summary>
        /// Raises a distribution to a power.
        /// </summary>
        /// <param name="dist">The distribution.</param>
        /// <param name="exponent">The power to raise to.</param>
        /// <returns><paramref name="dist"/> raised to power <paramref name="exponent"/>.</returns>
        public static GammaPower operator ^(GammaPower dist, double exponent)
        {
            GammaPower result = new GammaPower();
            result.SetToPower(dist, exponent);
            return result;
        }

        /// <summary>
        /// Sets the mean and variance to match a mixture of two GammaPower distributions.
        /// </summary>
        /// <param name="weight1">The first weight</param>
        /// <param name="dist1">The first distribution</param>
        /// <param name="weight2">The second weight</param>
        /// <param name="dist2">The second distribution</param>
        public void SetToSum(double weight1, GammaPower dist1, double weight2, GammaPower dist2)
        {
            this.Power = dist1.Power;
            SetTo(Gaussian.WeightedSum(this, weight1, dist1, weight2, dist2));
        }

        /// <summary>
        /// The maximum difference between the parameters of this distribution and that distribution
        /// </summary>
        /// <param name="thatd">distribution to compare to</param>
        /// <returns>The maximum difference</returns>
        /// <remarks><c>a.MaxDiff(b) == b.MaxDiff(a)</c></remarks>
        public double MaxDiff(object thatd)
        {
            if (!(thatd is GammaPower)) return Double.PositiveInfinity;
            GammaPower that = (GammaPower)thatd;
            double diff1 = MMath.AbsDiff(Rate, that.Rate);
            double diff2 = MMath.AbsDiff(Shape, that.Shape);
            double diff3 = MMath.AbsDiff(Power, that.Power);
            return Math.Max(diff1, Math.Max(diff2, diff3));
        }

        /// <summary>
        /// Override of the Equals method
        /// </summary>
        /// <param name="thatd">The instance to compare to</param>
        /// <returns>True if the two distributions are the same in value, false otherwise</returns>
        /// Array of distribution requiring the distribution type to be a value type.
        /// <exclude/>
        public override bool Equals(object thatd)
        {
            return (MaxDiff(thatd) == 0.0);
        }

        /// <summary>
        /// Override of GetHashCode method
        /// </summary>
        /// <returns>The hash code for this instance</returns>
        /// <exclude/>
        public override int GetHashCode()
        {
            int hash = Rate.GetHashCode();
            hash = Hash.Combine(hash, Shape.GetHashCode());
            hash = Hash.Combine(hash, Power.GetHashCode());
            return hash;
        }

        /// <summary>
        /// Equals operator
        /// </summary>
        /// <param name="a"></param>
        /// <param name="b"></param>
        /// <returns></returns>
        public static bool operator ==(GammaPower a, GammaPower b)
        {
            return a.Equals(b);
        }

        /// <summary>
        /// Not equals operator
        /// </summary>
        /// <param name="a"></param>
        /// <param name="b"></param>
        /// <returns></returns>
        public static bool operator !=(GammaPower a, GammaPower b)
        {
            return !(a == b);
        }

        /// <summary>
        /// Creates a GammaPower distribution with given shape and scale parameters (scale = 1/rate) 
        /// </summary>
        /// <param name="shape"></param>
        /// <param name="scale">scale = 1/rate</param>
        /// <param name="power"></param>
        /// <remarks>
        /// The distribution is <c>p(x) = x^(shape-1)*exp(-x/scale)/(scale^shape * Gamma(shape))</c>.
        /// </remarks>
        public GammaPower(double shape, double scale, double power)
        {
            Shape = shape;
            Rate = 1.0 / scale;
            Power = power;
            CheckForPointMass();
        }

        /// <summary>
        /// Copy constructor.
        /// </summary>
        /// <param name="that"></param>
        public GammaPower(GammaPower that)
        {
            Shape = that.Shape;
            Rate = that.Rate;
            Power = that.Power;
            //SetTo(that);
        }

        /// <summary>
        /// Clones this object. 
        /// </summary>
        /// <returns>An object which is a clone of the current instance. This must be cast
        /// if you want to assign the result to a GammaPower type</returns>
        public object Clone()
        {
            return new GammaPower(this);
        }

        /// <summary>
        /// Create a uniform GammaPower distribution.
        /// </summary>
        /// <returns>A new uniform GammaPower distribution</returns>
        [Construction("Power", UseWhen = "IsUniform"), Skip]
        public static GammaPower Uniform(double power)
        {
            GammaPower result = new GammaPower();
            result.Power = power;
            result.SetToUniform();
            return result;
        }

        /// <summary>
        /// Creates a point mass Gamma distribution
        /// </summary>
        /// <param name="mean">The location of the point mass</param>
        /// <param name="power"></param>
        /// <returns>A new point mass Gamma distribution</returns>
        public static GammaPower PointMass(double mean, double power)
        {
            if (power == 0 && mean != 1) throw new ArgumentOutOfRangeException(nameof(mean), mean, $"mean = {mean} is incompatible with power = 0");
            GammaPower result = new GammaPower();
            result.Power = power;
            result.Point = mean;
            return result;
        }

        /// <summary>
        /// ToString override
        /// </summary>
        /// <returns>String representation of the instance</returns>
        /// <exclude/>
        public override string ToString()
        {
            if (IsPointMass)
            {
                return "GammaPower.PointMass(" + Point.ToString("g4") + "," + Power.ToString("g4") + ")";
            }
            else if (IsUniform())
            {
                return "GammaPower.Uniform(" + Power.ToString("g4") + ")";
            }
            else
            {
                double scale = 1.0 / Rate;
                string s = "GammaPower(" + Shape.ToString("g4") + ", " + scale.ToString("g4") + ", " + Power.ToString("g4") + ")";
                if (IsProper())
                {
                    s += "[mean=" + GetMean().ToString("g4") + "]";
                }
                return s;
            }
        }
    }
}<|MERGE_RESOLUTION|>--- conflicted
+++ resolved
@@ -577,11 +577,7 @@
                 {
                     result -= rate;
                 }
-<<<<<<< HEAD
-                else if (logxOverPower <= MMath.SqrtUlp1)
-=======
                 else if (Math.Abs(logxOverPower) < MMath.SqrtUlp1)
->>>>>>> e167ce18
                 {
                     // The part of the log-density that depends on x is:
                     //   (shape/power-1)*log(x) - rate*x^(1/power)
