--- conflicted
+++ resolved
@@ -102,21 +102,11 @@
 
             foreach (var range in ranges)
             {
-<<<<<<< HEAD
-                {
-                    var fullWeight = range.Probability * weightBase;
-                    segmentBounds.Add(new TransitionCharSegmentBound(
-                        range.StartInclusive, transition.DestinationStateIndex, fullWeight, false));
-                    segmentBounds.Add(new TransitionCharSegmentBound(
-                        range.EndExclusive, transition.DestinationStateIndex, fullWeight, true));
-=======
-                // Add segment endpoints
-                var pieceValue = range.Probability;
-                if (!pieceValue.IsZero)
-                {
-                    AddEndPoints(range.StartInclusive, range.EndExclusive, transition.DestinationStateIndex, pieceValue);
->>>>>>> 41941932
-                }
+                var fullWeight = range.Probability * weightBase;
+                segmentBounds.Add(new TransitionCharSegmentBound(
+                    range.StartInclusive, transition.DestinationStateIndex, fullWeight, false));
+                segmentBounds.Add(new TransitionCharSegmentBound(
+                    range.EndExclusive, transition.DestinationStateIndex, fullWeight, true));
             }
         }
 
