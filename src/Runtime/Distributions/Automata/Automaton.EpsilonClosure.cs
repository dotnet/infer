--- conflicted
+++ resolved
@@ -56,13 +56,8 @@
                 if (singleNodeClosure)
                 {
                     Weight stateWeight = Weight.ApproximateClosure(selfLoopWeight);
-<<<<<<< HEAD
-                    this.weightedStates.Add(Pair.Create(state, stateWeight));
+                    this.weightedStates.Add((state, stateWeight));
                     this.EndWeight = stateWeight * state.EndWeight;
-=======
-                    this.weightedStates.Add((state, stateWeight));
-                    this.EndWeight = Weight.Product(stateWeight, state.EndWeight);
->>>>>>> 41bbdb00
                 }
                 else
                 {
