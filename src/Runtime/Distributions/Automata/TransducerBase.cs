--- conflicted
+++ resolved
@@ -349,7 +349,7 @@
                 if (!destStateCache.TryGetValue(destPair, out var destStateIndex))
                 {
                     var destState = result.AddState();
-                    destState.SetEndWeight(Weight.Product(mappingState.EndWeight, srcState.EndWeight));
+                    destState.SetEndWeight(mappingState.EndWeight * srcState.EndWeight);
                     stack.Push((mappingState.Index, srcState.Index, destState.Index));
                     destStateCache[destPair] = destState.Index;
                     destStateIndex = destState.Index;
@@ -405,12 +405,6 @@
                         destState.AddTransition(destElementDistribution, destWeight, childDestStateIndex, mappingTransition.Group);
                     }
                 }
-<<<<<<< HEAD
-
-                destState.SetEndWeight(mappingState.EndWeight * srcState.EndWeight);
-                return destState.Index;
-=======
->>>>>>> 6d2ce9a9
             }
 
             var simplification = new Automaton<TDestSequence, TDestElement, TDestElementDistribution, TDestSequenceManipulator, TDestAutomaton>.Simplification(result, null);
@@ -510,14 +504,8 @@
                             continue;
                         }
 
-<<<<<<< HEAD
-                        Weight weight2 = Weight.FromLogValue(projectionLogScale);
-                        var weight = mappingTransition.Weight * weight2;
-                        var childDestState = BuildProjectionOfSequence(destMappingState,srcSequenceIndex + 1);
-=======
-                        var weight = Weight.Product(mappingTransition.Weight, Weight.FromLogValue(projectionLogScale));
+                        var weight = mappingTransition.Weight * Weight.FromLogValue(projectionLogScale);
                         var childDestState = CreateDestState(destMappingState,srcSequenceIndex + 1);
->>>>>>> 6d2ce9a9
                         destState.AddTransition(destElementDistribution, weight, childDestState, mappingTransition.Group);
                     }
                 }
