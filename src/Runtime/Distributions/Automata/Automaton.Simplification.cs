--- conflicted
+++ resolved
@@ -187,7 +187,7 @@
 
                     if (transition1.IsEpsilon && transition2.IsEpsilon)
                     {
-                        transition1.Weight = Weight.Sum(transition1.Weight, transition2.Weight);
+                        transition1.Weight += transition2.Weight;
                         return transition1;
                     }
                     
@@ -213,7 +213,7 @@
 
                         return new Transition(
                             newElementDistribution,
-                            Weight.Sum(transition1.Weight, transition2.Weight),
+                            transition1.Weight + transition2.Weight,
                             transition1.DestinationStateIndex,
                             transition1.Group);
                     }
@@ -264,7 +264,7 @@
                                 MergeStates(
                                     transition1.DestinationStateIndex,
                                     transition2.DestinationStateIndex,
-                                    Weight.Product(transition2.Weight, Weight.Inverse(transition1.Weight)));
+                                    transition2.Weight * Weight.Inverse(transition1.Weight));
                                 isRemovedNode[transition2.DestinationStateIndex] = true;
                                 iterator2.Remove();
                             }
@@ -366,14 +366,8 @@
                     // sum end weights
                     if (!state2.EndWeight.IsZero)
                     {
-<<<<<<< HEAD
-                        var sequence = new GeneralizedSequence(currentSequenceElements);
-                        // TODO: use immutable data structure instead of copying sequences
-                        weightedSequences.Add(new WeightedSequence(sequence, currentWeight * state.EndWeight));
-=======
-                        var state2EndWeight = Weight.Product(state2WeightMultiplier, state2.EndWeight);
-                        state1.SetEndWeight(Weight.Sum(state1.EndWeight, state2EndWeight));
->>>>>>> 6d2ce9a9
+                        var state2EndWeight = state2WeightMultiplier * state2.EndWeight;
+                        state1.SetEndWeight(state1.EndWeight + state2EndWeight);
                     }
 
                     // Copy all transitions except self-loop.
@@ -383,31 +377,9 @@
                     for (var iterator = state2.TransitionIterator; iterator.Ok; iterator.Next())
                     {
                         var transition = iterator.Value;
-<<<<<<< HEAD
-                        // Skip self-loops & disallowed states
-                        if (transition.DestinationStateIndex == stateIndex ||
-                            !generalizedTreeNodes[transition.DestinationStateIndex])
-                        {
-                            continue;
-                        }
-
-                        if (!transition.IsEpsilon)
-                        {
-                            // Non-epsilon transitions contribute to the sequence
-                            stack.Push(new ElementItem(null));
-                        }
-
-                        stack.Push(
-                            new StateWeight(
-                                transition.DestinationStateIndex,
-                                currentWeight * transition.Weight));
-
-                        if (!transition.IsEpsilon)
-=======
                         if (transition.DestinationStateIndex != state2Index)
->>>>>>> 6d2ce9a9
-                        {
-                            transition.Weight = Weight.Product(transition.Weight, state2WeightMultiplier);
+                        {
+                            transition.Weight *= state2WeightMultiplier;
                             state1.AddTransition(transition);
                         }
                     }
@@ -475,35 +447,8 @@
 
                 (int[] edgesStart, int[] edges) BuildReversedGraph()
                 {
-<<<<<<< HEAD
-                    if (selfLoopAlreadyMatched)
-                    {
-                        // Previous element was also a self-loop, we should try to find an espilon transition
-                        for (var iterator = state.TransitionIterator; iterator.Ok; iterator.Next())
-                        {
-                            var transition = iterator.Value;
-                            if (transition.DestinationStateIndex != state.Index &&
-                                transition.IsEpsilon &&
-                                transition.DestinationStateIndex >= firstAllowedStateIndex)
-                            {
-                                Weight weight2 = Weight.Inverse(transition.Weight);
-                                if (this.DoAddGeneralizedSequence(
-                                    transition.DestinationStateIndex,
-                                    false,
-                                    false,
-                                    firstAllowedStateIndex,
-                                    currentSequencePos,
-                                    sequence,
-                                    weight * weight2))
-                                {
-                                    return true;
-                                }
-                            }
-                        }
-=======
                     // [edgesStart[i]; edgesStart[i+1]) is a range `edges` array which corresponds to incoming edges for state `i`
                     var edgesStart1 = new int[builder.StatesCount + 1];
->>>>>>> 6d2ce9a9
 
                     // incoming edges for state. Represented as index of source state
                     var edges1 = new int[builder.TransitionsCount];
@@ -531,152 +476,6 @@
                             var index = --edgesStart1[iterator.Value.DestinationStateIndex];
                             edges1[index] = i;
                         }
-<<<<<<< HEAD
-
-                        // Can't go through an existing self-loop, it will allow undesired sequences to be accepted
-                        return false;
-                    }
-
-                    if (transition.DestinationStateIndex < firstAllowedStateIndex ||
-                        element.Group != transition.Group ||
-                        !element.ElementDistribution.Equals(transition.ElementDistribution))
-                    {
-                        continue;
-                    }
-
-                    // Skip the element in the sequence, move to the destination state
-                    // Weight of the existing transition must be taken into account
-                    // This case can fail if the next element is a self-loop and the destination state already has a different one
-                    Weight weight2 = Weight.Inverse(transition.Weight);
-                    if (this.DoAddGeneralizedSequence(
-                        transition.DestinationStateIndex,
-                        false,
-                        false,
-                        firstAllowedStateIndex,
-                        currentSequencePos + 1,
-                        sequence,
-                        weight * weight2))
-                    {
-                        return true;
-                    }
-                }
-
-                // Add a new transition
-                var newChild = state.AddTransition(element.ElementDistribution, Weight.One, null, element.Group);
-                success = this.DoAddGeneralizedSequence(
-                    newChild.Index, true, false, firstAllowedStateIndex, currentSequencePos + 1, sequence, weight);
-                Debug.Assert(success, "This call must always succeed.");
-                return true;
-            }
-
-            /// <summary>
-            /// Represents an element of a generalized sequence,
-            /// i.e. a distribution over a single symbol or a weighted self-loop.
-            /// </summary>
-            public struct GeneralizedElement
-            {
-                /// <summary>
-                /// Initializes a new instance of the <see cref="GeneralizedElement"/> struct.
-                /// </summary>
-                /// <param name="elementDistribution">The element distribution associated with the generalized element.</param>
-                /// <param name="group">The group associated with the generalized element.</param>
-                /// <param name="loopWeight">
-                /// The loop weight associated with the generalized element, <see langword="null"/> if the element does not represent a self-loop.
-                /// </param>
-                public GeneralizedElement(Option<TElementDistribution> elementDistribution, int group, Weight? loopWeight)
-                    : this()
-                {
-                    Debug.Assert(
-                        elementDistribution.HasValue || loopWeight.HasValue,
-                        "Epsilon elements are only allowed in combination with self-loops.");
-
-                    this.ElementDistribution = elementDistribution;
-                    this.Group = group;
-                    this.LoopWeight = loopWeight;
-                }
-
-                /// <summary>
-                /// Gets the element distribution associated with the generalized element.
-                /// </summary>
-                public Option<TElementDistribution> ElementDistribution { get; }
-
-                /// <summary>
-                /// Gets a value indicating whether this element corresponds to an epsilon self-loop.
-                /// </summary>
-                public bool IsEpsilonSelfLoop => !this.ElementDistribution.HasValue && this.LoopWeight.HasValue;
-
-                /// <summary>
-                /// Gets the group associated with the generalized element.
-                /// </summary>
-                public int Group { get; }
-
-                /// <summary>
-                /// Gets the loop weight associated with the generalized element,
-                /// <see langword="null"/> if the element does not represent a self-loop.
-                /// </summary>
-                public Weight? LoopWeight { get; }
-
-                /// <summary>
-                /// Gets the string representation of the generalized element.
-                /// </summary>
-                /// <returns>The string representation of the generalized element.</returns>
-                public override string ToString()
-                {
-                    var elementDistributionAsString =
-                        this.ElementDistribution.Value.IsPointMass
-                            ? this.ElementDistribution.Value.Point.ToString()
-                            : this.ElementDistribution.ToString();
-                    var groupString = this.Group == 0 ? string.Empty : $"#{this.Group}";
-                    return
-                        this.LoopWeight.HasValue
-                            ? $"{groupString}{elementDistributionAsString}*({this.LoopWeight.Value})"
-                            : $"{groupString}{elementDistributionAsString}";
-                }
-            }
-
-            /// <summary>
-            /// Represents a sequence of generalized elements.
-            /// </summary>
-            public class GeneralizedSequence
-            {
-                /// <summary>
-                /// The sequence elements.
-                /// </summary>
-                private readonly List<GeneralizedElement> elements;
-
-                /// <summary>
-                /// Initializes a new instance of the <see cref="GeneralizedSequence"/> class.
-                /// </summary>
-                /// <param name="elements">The sequence elements.</param>
-                public GeneralizedSequence(IEnumerable<GeneralizedElement> elements)
-                {
-                    this.elements = new List<GeneralizedElement>(elements);
-                }
-
-                /// <summary>
-                /// Gets the number of elements in the sequence.
-                /// </summary>
-                public int Count => this.elements.Count;
-
-                /// <summary>
-                /// Gets the sequence element with the specified index.
-                /// </summary>
-                /// <param name="index">The element index.</param>
-                /// <returns>The element at the given index.</returns>
-                public GeneralizedElement this[int index] => this.elements[index];
-
-                /// <summary>
-                /// Gets the string representation of the sequence.
-                /// </summary>
-                /// <returns>The string representation of the sequence.</returns>
-                public override string ToString()
-                {
-                    var stringBuilder = new StringBuilder();
-                    foreach (var element in this.elements)
-                    {
-                        stringBuilder.Append(element);
-=======
->>>>>>> 6d2ce9a9
                     }
 
                     return (edgesStart1, edges1);
