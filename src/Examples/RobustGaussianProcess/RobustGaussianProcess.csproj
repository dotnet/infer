﻿<Project Sdk="Microsoft.NET.Sdk">
  <Import Project="$(MSBuildThisFileDirectory)..\..\..\build\common.props" />

  <PropertyGroup>
    <OutputType>Exe</OutputType>
    <ErrorReport>prompt</ErrorReport>
    <Prefer32Bit>false</Prefer32Bit>
    <DefineConstants>TRACE</DefineConstants>
    <Configurations>Debug;Release;DebugFull;DebugCore;ReleaseFull;ReleaseCore</Configurations>
    <IsWindows Condition="'$([System.Runtime.InteropServices.RuntimeInformation]::IsOSPlatform($([System.Runtime.InteropServices.OSPlatform]::Windows)))' == 'true'">true</IsWindows>
  </PropertyGroup>
  <PropertyGroup Condition="'$(IsWindows)'=='true'">
    <DefineConstants>WINDOWS</DefineConstants>
  </PropertyGroup>
  <Choose>
    <When Condition="'$(Configuration)'=='DebugFull' OR '$(Configuration)'=='ReleaseFull'">
      <PropertyGroup>
        <TargetFramework>net462</TargetFramework>
      </PropertyGroup>
    </When>
    <When Condition="'$(Configuration)'=='DebugCore' OR '$(Configuration)'=='ReleaseCore'">
      <PropertyGroup Condition="'$(IsWindows)'=='true'">
			  <TargetFramework>net6.0-windows</TargetFramework>
		  </PropertyGroup>
		  <PropertyGroup Condition="'$(IsWindows)'!='true'">
        <TargetFramework>net6.0</TargetFramework>
      </PropertyGroup>
    </When>
    <Otherwise>
    	<PropertyGroup Condition="'$(IsWindows)'=='true'">
<<<<<<< HEAD
        <TargetFrameworks>net6.0-windows;net461</TargetFrameworks>
      </PropertyGroup>
		  <PropertyGroup Condition="'$(IsWindows)'!='true'">
			  <TargetFramework>net6.0;net461</TargetFramework>
=======
        <TargetFrameworks>net5.0-windows;net462</TargetFrameworks>
      </PropertyGroup>
		  <PropertyGroup Condition="'$(IsWindows)'!='true'">
			  <TargetFramework>net5.0;net462</TargetFramework>
>>>>>>> 27b37fef
		  </PropertyGroup>
	  </Otherwise>
  </Choose>

  <PropertyGroup Condition="'$(Configuration)|$(Platform)'=='Debug|AnyCPU' OR '$(Configuration)|$(Platform)'=='DebugFull|AnyCPU' OR '$(Configuration)|$(Platform)'=='DebugCore|AnyCPU'">
    <DebugSymbols>true</DebugSymbols>
    <DebugType>full</DebugType>
    <Optimize>false</Optimize>
    <DefineConstants>$(DefineConstants);DEBUG</DefineConstants>
  </PropertyGroup>

  <PropertyGroup Condition="'$(Configuration)|$(Platform)' == 'Release|AnyCPU' OR '$(Configuration)|$(Platform)'=='ReleaseFull|AnyCPU' OR '$(Configuration)|$(Platform)'=='ReleaseCore|AnyCPU'">
    <DebugType>pdbonly</DebugType>
    <Optimize>true</Optimize>
  </PropertyGroup>

  <PropertyGroup Condition="'$(Configuration)|$(Platform)'=='DebugFull|AnyCPU'">
    <PlatformTarget>AnyCPU</PlatformTarget>
  </PropertyGroup>

  <PropertyGroup Condition="'$(Configuration)|$(Platform)'=='ReleaseFull|AnyCPU'">
    <PlatformTarget>AnyCPU</PlatformTarget>
  </PropertyGroup>

  <ItemGroup>
    <ProjectReference Include="..\..\Compiler\Compiler.csproj" />
    <ProjectReference Include="..\..\Runtime\Runtime.csproj" />
  </ItemGroup>

  <ItemGroup>
    <Compile Include="..\..\Shared\SharedAssemblyFileVersion.cs" />
    <Compile Include="..\..\Shared\SharedAssemblyInfo.cs" />
  </ItemGroup>

  <ItemGroup Condition="'$(IsWindows)'=='true'">
    <PackageReference Include="OxyPlot.Wpf" Version="2.0.0" />
  </ItemGroup>

  <ItemGroup>
    <None Update="Data\insurance.csv">
      <CopyToOutputDirectory>PreserveNewest</CopyToOutputDirectory>
    </None>
  </ItemGroup>
</Project><|MERGE_RESOLUTION|>--- conflicted
+++ resolved
@@ -28,17 +28,10 @@
     </When>
     <Otherwise>
     	<PropertyGroup Condition="'$(IsWindows)'=='true'">
-<<<<<<< HEAD
-        <TargetFrameworks>net6.0-windows;net461</TargetFrameworks>
+        <TargetFrameworks>net6.0-windows;net462</TargetFrameworks>
       </PropertyGroup>
 		  <PropertyGroup Condition="'$(IsWindows)'!='true'">
-			  <TargetFramework>net6.0;net461</TargetFramework>
-=======
-        <TargetFrameworks>net5.0-windows;net462</TargetFrameworks>
-      </PropertyGroup>
-		  <PropertyGroup Condition="'$(IsWindows)'!='true'">
-			  <TargetFramework>net5.0;net462</TargetFramework>
->>>>>>> 27b37fef
+			  <TargetFramework>net6.0;net462</TargetFramework>
 		  </PropertyGroup>
 	  </Otherwise>
   </Choose>
