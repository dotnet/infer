--- conflicted
+++ resolved
@@ -23,11 +23,7 @@
     </When>
     <Otherwise>
       <PropertyGroup>
-<<<<<<< HEAD
-        <TargetFrameworks>net6.0;net461</TargetFrameworks>
-=======
-        <TargetFrameworks>net5.0;net462</TargetFrameworks>
->>>>>>> 27b37fef
+        <TargetFrameworks>net6.0;net462</TargetFrameworks>
       </PropertyGroup>
     </Otherwise>
   </Choose>
