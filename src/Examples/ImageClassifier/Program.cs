// Licensed to the .NET Foundation under one or more agreements.
// The .NET Foundation licenses this file to you under the MIT license.
// See the LICENSE file in the project root for more information.
using System;
using System.Globalization;
using System.IO;
using System.Threading;
using System.Windows.Forms;

namespace ImageClassifier
{
    static class Program
    {
        /// <summary>
        /// The main entry point for the application.
        /// </summary>
        [STAThread]
        static void Main()
        {
<<<<<<< HEAD
=======
			//Make sure decimal representation does not use a comma, otherwise features will crash
            Thread.CurrentThread.CurrentCulture = CultureInfo.InvariantCulture;
>>>>>>> 9dd07b33
	        // First compute features for all the images.
            // Comment the next 2 lines out if the images have not changed and you don't want to re-compute the features each run.
            var features = new ImageFeatures();
            features.ComputeImageFeatures();

            Application.EnableVisualStyles();
            Application.SetCompatibleTextRenderingDefault(false);
            ItemsModel model = new ItemsModel();
            model.PopulateFromStringsAndVectors(File.ReadAllLines(model.form1.folder + "Images.txt"), model.form1.data);
            ClassifierView cv = new ClassifierView();
            cv.DataContext = model;
            cv.ShowInForm("Image Classifer using Infer.NET");
        }
    }
}<|MERGE_RESOLUTION|>--- conflicted
+++ resolved
@@ -17,12 +17,7 @@
         [STAThread]
         static void Main()
         {
-<<<<<<< HEAD
-=======
-			//Make sure decimal representation does not use a comma, otherwise features will crash
-            Thread.CurrentThread.CurrentCulture = CultureInfo.InvariantCulture;
->>>>>>> 9dd07b33
-	        // First compute features for all the images.
+  	        // First compute features for all the images.
             // Comment the next 2 lines out if the images have not changed and you don't want to re-compute the features each run.
             var features = new ImageFeatures();
             features.ComputeImageFeatures();
